--- conflicted
+++ resolved
@@ -14,11 +14,7 @@
 ## Build the plugin from source
 1. Make sure that your project contains a `Plugins` folder in the root of your game folder. If you do not have this folder, create it.
 2. Download the `DolbyIO` folder from [GitHub](https://github.com/DolbyIO/comms-sdk-unreal/tree/main/DolbyIO) and add it to the `Plugins` folder.
-<<<<<<< HEAD
-3. Download the Dolby.io Communications C++ SDK [2.4.0-beta.1](https://github.com/DolbyIO/comms-sdk-cpp/releases/tag/2.4.0-beta.1) release for your platform and unzip it.
-=======
-3. Download the Dolby.io Communications C++ SDK [2.3.3](https://github.com/DolbyIO/comms-sdk-cpp/releases/tag/2.3.3) release for your platform and unzip it.
->>>>>>> f2f94bfc
+3. Download the Dolby.io Communications C++ SDK [2.4.0-beta.4](https://github.com/DolbyIO/comms-sdk-cpp/releases/tag/2.4.0-beta.4) release for your platform and unzip it.
 The unpacked macOS package should contain the `sdk-release-x86` and the `sdk-release-arm` sub-folders, and the downloaded Windows package should be visible as the `sdk-release` folder. The `sdk-release-x86` package is designed for Macs with an Intel processor and `sdk-release-arm` is for Macs with Apple silicon.
 4. Move the proper unzipped folder to the `{YourGameRoot}/Plugins/DolbyIO` folder.
 5. Regenerate project files and make sure that the Unreal Editor is closed.
