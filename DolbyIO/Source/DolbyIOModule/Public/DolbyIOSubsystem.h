--- conflicted
+++ resolved
@@ -80,13 +80,8 @@
 	 * Example:
 	 * <img src="https://files.readme.io/db8d689-connect_to_demo_conference.PNG">
 	 */
-<<<<<<< HEAD
-	UFUNCTION(BlueprintCallable, Category = "Dolby.io Comms")
-	void ConnectToDemoConference();
-=======
-	UFUNCTION(BlueprintCallable, Category = "Dolby.io")
+	UFUNCTION(BlueprintCallable, Category = "Dolby.io Comms")
 	void DemoConference();
->>>>>>> 73348e14
 
 	/** Disconnects from the current conference. Triggers [On Disconnected](#on-disconnected) when complete.
 	 *
